--- conflicted
+++ resolved
@@ -38,7 +38,6 @@
 
         The class tries to provide interface as close to the standard Django
         classes as possible.
-<<<<<<< HEAD
         |main_difference|
 
         All parameters are optional and can be set at any time prior to calling
@@ -97,35 +96,10 @@
             |body|
         render : bool
             |render|
-=======
-        The argument list is the same as in the base class except of two first
-        parameters 'subject' and 'body' which are replaced with 'template_name'
-        and 'context'. However you still can pass subject and body as keyword
-        arguments to provide some static content if needed.
-
-        Arguments:
-            :param template_name: A name of template that extends
-                `mail_templated/base.tpl` with blocks 'subject', 'body' and
-                 'html'.
-            :type template_name: str
-            :param context: A dictionary to be used for template rendering.
-            :type context: dict
-
-        Keyword Arguments:
-            :param subject: Default message subject.
-            :type subject: str
-            :param body: Default message body.
-            :type body: str
-            :param render: If `True`, render template and evaluate `subject`
-                and `body` properties immediately. Default is `False`.
-            :type render: bool
-            :param clean: If `True', remove any template specific properties
-                from the message object. This forces immediate rendering like
-                the `render` parameter does. Default is `False`.
-            :type clean: bool
-
-        Other arguments are passed to the base class method as is.
->>>>>>> 397d7ebb
+        clean : bool
+            If ``True``, remove any template specific properties from the
+            message object. This forces immediate rendering even if ``render``
+            parameter is ``False``. Default is ``False``.
         """
         self.template_name = template_name
         self.context = context
@@ -172,20 +146,15 @@
         """
         self.template = get_template(template_name)
 
-<<<<<<< HEAD
-    def render(self):
+    def render(self, clean=False):
         """
         Render email with the current context
-=======
-    def render(self, clean=False):
-        """
-        Render email with the current context
-
-        Arguments:
-            :param clean: If `True', remove any template specific properties
-                from the message object. Default is `False`.
-            :type clean: bool
->>>>>>> 397d7ebb
+
+        Arguments
+        ---------
+        clean : bool
+            If ``True``, remove any template specific properties from the
+            message object. Default is ``False``.
         """
         # Load template if it is not loaded yet.
         if not self.template:
@@ -215,17 +184,16 @@
         """
         Send email message, render if it is not rendered yet.
 
-<<<<<<< HEAD
-        All arguments are passed to
+        Note
+        ----
+        Any extra arguments are passed to
         :class:`EmailMultiAlternatives.send() <django.core.mail.EmailMessage>`.
-=======
-        Keyword Arguments:
-            :param clean: If `True', remove any template specific properties
-                from the message object before sending. Default is `False`.
-            :type clean: bool
-
-        Other arguments are passed to the base class method as is.
->>>>>>> 397d7ebb
+
+        Keyword Arguments
+        -----------------
+        clean : bool
+            If ``True``, remove any template specific properties from the
+            message object. Default is ``False``.
         """
         clean = kwargs.pop('clean', False)
         if not self._is_rendered:
@@ -243,11 +211,10 @@
         Djrill/Mandrill and other third-party systems that may fail because
         of non-standard properties of the message object.
 
-        The messages should be rendered already,
-        or you will have to setup the `context` and `template`/`template_name`
-        after deserialization.
-
-        In most cases you can pass the `clean` parameter to the constructor
+        The messages should be rendered already, or you will have to setup the
+        ``context`` and ``template``/``template_name`` after deserialization.
+
+        In most cases you can pass the ``clean`` parameter to the constructor
         or another appropriate method of this class.
         """
         del self.context
